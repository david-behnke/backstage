--- conflicted
+++ resolved
@@ -68,21 +68,15 @@
   Router as PullRequestsRouter,
 } from '@roadiehq/backstage-plugin-github-pull-requests';
 import {
-<<<<<<< HEAD
   isPluginApplicableToEntity as isPagerDutyAvailable,
   PagerDutyCard,
 } from '@backstage/plugin-pagerduty';
 import {
-  Router as BuildkiteRouter,
-  isPluginApplicableToEntity as isBuildkiteAvailable,
-} from '@roadiehq/backstage-plugin-buildkite';
-=======
   isPluginApplicableToEntity as isTravisCIAvailable,
   RecentTravisCIBuildsWidget,
   Router as TravisCIRouter,
 } from '@roadiehq/backstage-plugin-travis-ci';
 import React, { ReactNode } from 'react';
->>>>>>> 1ffe86f4
 
 export const CICDSwitcher = ({ entity }: { entity: Entity }) => {
   // This component is just an example of how you can implement your company's logic in entity page.

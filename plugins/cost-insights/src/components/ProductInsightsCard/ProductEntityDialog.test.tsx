/*
 * Copyright 2020 The Backstage Authors
 *
 * Licensed under the Apache License, Version 2.0 (the "License");
 * you may not use this file except in compliance with the License.
 * You may obtain a copy of the License at
 *
 *     http://www.apache.org/licenses/LICENSE-2.0
 *
 * Unless required by applicable law or agreed to in writing, software
 * distributed under the License is distributed on an "AS IS" BASIS,
 * WITHOUT WARRANTIES OR CONDITIONS OF ANY KIND, either express or implied.
 * See the License for the specific language governing permissions and
 * limitations under the License.
 */

import React from 'react';
import { wrapInTestApp } from '@backstage/test-utils';
import { ProductEntityDialog } from './ProductEntityDialog';
import { render } from '@testing-library/react';
<<<<<<< HEAD
import { Entity } from '@backstage/plugin-cost-insights-common';
=======
import { Entity } from '../../types';
import { MockConfigProvider } from '../../testUtils';
>>>>>>> fb189257

const atomicEntity: Entity = {
  id: null,
  aggregation: [0, 0],
  change: { ratio: 0, amount: 0 },
  entities: {},
};

const singleBreakdownEntity = {
  ...atomicEntity,
  entities: {
    SKU: [
      {
        id: 'sku-1',
        aggregation: [0, 0],
        change: { ratio: 0, amount: 0 },
        entities: {},
      },
      {
        id: 'sku-2',
        aggregation: [0, 0],
        change: { ratio: 0, amount: 0 },
        entities: {},
      },
    ] as Entity[],
  },
};

const multiBreakdownEntity = {
  ...singleBreakdownEntity,
  entities: {
    ...singleBreakdownEntity.entities,
    deployment: [
      {
        id: 'd-1',
        aggregation: [0, 0],
        change: { ratio: 0, amount: 0 },
        entities: {},
      },
      {
        id: 'd-2',
        aggregation: [0, 0],
        change: { ratio: 0, amount: 0 },
        entities: {},
      },
    ] as Entity[],
  },
};

describe('<ProductEntityDialog/>', () => {
  it('Should error if no sub-entities exist', () => {
    expect(() =>
      render(
        wrapInTestApp(
          <ProductEntityDialog
            open
            entity={atomicEntity}
            onClose={jest.fn()}
          />,
        ),
      ),
    ).toThrow();
  });

  it('Should show a tab for a single sub-entity type', () => {
    const { getByText } = render(
      wrapInTestApp(
        <MockConfigProvider>
          <ProductEntityDialog
            open
            entity={singleBreakdownEntity}
            onClose={jest.fn()}
          />
        </MockConfigProvider>,
      ),
    );
    expect(getByText('Breakdown by SKU')).toBeInTheDocument();
  });

  it('Should show tabs when multiple sub-entity types exist', () => {
    const { getByText } = render(
      wrapInTestApp(
        <MockConfigProvider>
          <ProductEntityDialog
            open
            entity={multiBreakdownEntity}
            onClose={jest.fn()}
          />
        </MockConfigProvider>,
      ),
    );
    expect(getByText('Breakdown by SKU')).toBeInTheDocument();
    expect(getByText('Breakdown by deployment')).toBeInTheDocument();
    expect(getByText('sku-1')).toBeInTheDocument();
  });
});<|MERGE_RESOLUTION|>--- conflicted
+++ resolved
@@ -18,12 +18,8 @@
 import { wrapInTestApp } from '@backstage/test-utils';
 import { ProductEntityDialog } from './ProductEntityDialog';
 import { render } from '@testing-library/react';
-<<<<<<< HEAD
 import { Entity } from '@backstage/plugin-cost-insights-common';
-=======
-import { Entity } from '../../types';
 import { MockConfigProvider } from '../../testUtils';
->>>>>>> fb189257
 
 const atomicEntity: Entity = {
   id: null,

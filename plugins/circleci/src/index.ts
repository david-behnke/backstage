/*
 * Copyright 2020 Spotify AB
 *
 * Licensed under the Apache License, Version 2.0 (the "License");
 * you may not use this file except in compliance with the License.
 * You may obtain a copy of the License at
 *
 *     http://www.apache.org/licenses/LICENSE-2.0
 *
 * Unless required by applicable law or agreed to in writing, software
 * distributed under the License is distributed on an "AS IS" BASIS,
 * WITHOUT WARRANTIES OR CONDITIONS OF ANY KIND, either express or implied.
 * See the License for the specific language governing permissions and
 * limitations under the License.
 */

export { plugin } from './plugin';
export * from './api';
export * from './proxy';
<<<<<<< HEAD
export * from './navTargets';
=======
export { CircleCIWidget } from './components/App';
>>>>>>> 89a4f6a3
<|MERGE_RESOLUTION|>--- conflicted
+++ resolved
@@ -17,8 +17,5 @@
 export { plugin } from './plugin';
 export * from './api';
 export * from './proxy';
-<<<<<<< HEAD
 export * from './navTargets';
-=======
-export { CircleCIWidget } from './components/App';
->>>>>>> 89a4f6a3
+export { CircleCIWidget } from './components/App';